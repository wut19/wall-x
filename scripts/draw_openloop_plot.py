import os
import yaml
import torch
import argparse
from tqdm import tqdm
import matplotlib.pyplot as plt
from wall_x.model.qwen2_5_based.modeling_qwen2_5_vl_act import Qwen2_5_VLMoEForAction
from wall_x.data.load_lerobot_dataset import load_test_dataset, get_data_configs


def load_config(config_path):
    """Load configuration from YAML file."""
    with open(config_path, "r") as f:
        config = yaml.load(f, Loader=yaml.FullLoader)

    config["data"]["model_type"] = config.get("model_type")

    return config


if __name__ == "__main__":
    parser = argparse.ArgumentParser()
    parser.add_argument("--pred_horizon", type=int, default=32)
    parser.add_argument("--origin_action_dim", type=int, default=7)
    args = parser.parse_args()

    origin_action_dim = args.origin_action_dim
    pred_horizon = args.pred_horizon

    # get train config
    model_path = "/path/to/model"
    action_tokenizer_path = "/path/to/action/tokenizer"
    save_dir = "/path/to/save/dir"
    path = "/path/to/train/config"
    config = load_config(path)

    # load model with customized robot config
    model = Qwen2_5_VLMoEForAction.from_pretrained(
        model_path, train_config=config, action_tokenizer_path=action_tokenizer_path
    )
    model.eval()
    model = model.to("cuda")
<<<<<<< HEAD
    model.to_bfloat16_for_selected_params()
=======
    model = model.bfloat16()
>>>>>>> d821b0cb

    # get test dataloader
    dataload_config = get_data_configs(config["data"])
    lerobot_config = dataload_config.get("lerobot_config", {})
    dataset = load_test_dataset(config, lerobot_config, seed=42)
    dataloader = dataset.get_dataloader()

    total_frames = len(dataloader)

    predict_mode = "fast" if config.get("use_fast_tokenizer", False) else "diffusion"
    action_dim = 20 if predict_mode == "diffusion" else origin_action_dim
    gt_traj = torch.zeros((total_frames, origin_action_dim))
    pred_traj = torch.zeros((total_frames, origin_action_dim))

    # use tqdm to show the progress
    for idx, batch in tqdm(
        enumerate(dataloader), total=total_frames, desc="predicting"
    ):
        if idx % pred_horizon == 0 and idx + pred_horizon < total_frames:
            batch = batch.to("cuda")
            with torch.no_grad():
                outputs = model(
                    **batch,
                    action_dim=action_dim,
                    pred_horizon=pred_horizon,
                    mode="predict",
                    predict_mode=predict_mode,
                )
                pred_traj[idx : idx + pred_horizon] = (
                    outputs["predict_action"][:, :, :origin_action_dim]
                    .detach()
                    .cpu()
                    .squeeze(0)
                )

            # Denormalize ground truth actions
            gt_action_chunk = batch["action_chunk"][:, :, :origin_action_dim]
            dof_mask = batch["dof_mask"].to(gt_action_chunk.dtype)
            denormalized_gt = (
                model.action_preprocessor.normalizer_action.unnormalize_data(
                    gt_action_chunk,
                    [lerobot_config.get("repo_id", "physical-intelligence/libero")],
                    dof_mask,
                ).squeeze(0)
            )
            gt_traj[idx : idx + pred_horizon] = denormalized_gt.detach().cpu()

    gt_traj_np = gt_traj.numpy()
    pred_traj_np = pred_traj.numpy()

    timesteps = gt_traj.shape[0]

    fig, axs = plt.subplots(
        origin_action_dim, 1, figsize=(15, 5 * origin_action_dim), sharex=True
    )
    fig.suptitle("Action Comparison for lerobot", fontsize=16)

    for i in range(origin_action_dim):
        axs[i].plot(range(timesteps), gt_traj_np[:, i], label="Ground Truth")
        axs[i].plot(range(timesteps), pred_traj_np[:, i], label="Prediction")
        axs[i].set_ylabel(f"Action Dim {i+1}")
        axs[i].legend()
        axs[i].grid(True)

    axs[-1].set_xlabel("Timestep")
    plt.tight_layout(rect=[0, 0.03, 1, 0.95])
    os.makedirs(save_dir, exist_ok=True)
    save_path = os.path.join(save_dir, "lerobot_comparison.png")
    plt.savefig(save_path)
    print(f"Saved plot to {save_path}")
    plt.close()<|MERGE_RESOLUTION|>--- conflicted
+++ resolved
@@ -1,6 +1,8 @@
 import os
 import yaml
 import torch
+import argparse
+from tqdm import tqdm
 import argparse
 from tqdm import tqdm
 import matplotlib.pyplot as plt
@@ -40,12 +42,13 @@
     )
     model.eval()
     model = model.to("cuda")
-<<<<<<< HEAD
     model.to_bfloat16_for_selected_params()
-=======
-    model = model.bfloat16()
->>>>>>> d821b0cb
 
+    # get test dataloader
+    dataload_config = get_data_configs(config["data"])
+    lerobot_config = dataload_config.get("lerobot_config", {})
+    dataset = load_test_dataset(config, lerobot_config, seed=42)
+    dataloader = dataset.get_dataloader()
     # get test dataloader
     dataload_config = get_data_configs(config["data"])
     lerobot_config = dataload_config.get("lerobot_config", {})
@@ -53,12 +56,37 @@
     dataloader = dataset.get_dataloader()
 
     total_frames = len(dataloader)
+    total_frames = len(dataloader)
 
     predict_mode = "fast" if config.get("use_fast_tokenizer", False) else "diffusion"
     action_dim = 20 if predict_mode == "diffusion" else origin_action_dim
     gt_traj = torch.zeros((total_frames, origin_action_dim))
     pred_traj = torch.zeros((total_frames, origin_action_dim))
+    predict_mode = "fast" if config.get("use_fast_tokenizer", False) else "diffusion"
+    action_dim = 20 if predict_mode == "diffusion" else origin_action_dim
+    gt_traj = torch.zeros((total_frames, origin_action_dim))
+    pred_traj = torch.zeros((total_frames, origin_action_dim))
 
+    # use tqdm to show the progress
+    for idx, batch in tqdm(
+        enumerate(dataloader), total=total_frames, desc="predicting"
+    ):
+        if idx % pred_horizon == 0 and idx + pred_horizon < total_frames:
+            batch = batch.to("cuda")
+            with torch.no_grad():
+                outputs = model(
+                    **batch,
+                    action_dim=action_dim,
+                    pred_horizon=pred_horizon,
+                    mode="predict",
+                    predict_mode=predict_mode,
+                )
+                pred_traj[idx : idx + pred_horizon] = (
+                    outputs["predict_action"][:, :, :origin_action_dim]
+                    .detach()
+                    .cpu()
+                    .squeeze(0)
+                )
     # use tqdm to show the progress
     for idx, batch in tqdm(
         enumerate(dataloader), total=total_frames, desc="predicting"
@@ -91,17 +119,41 @@
                 ).squeeze(0)
             )
             gt_traj[idx : idx + pred_horizon] = denormalized_gt.detach().cpu()
+            # Denormalize ground truth actions
+            gt_action_chunk = batch["action_chunk"][:, :, :origin_action_dim]
+            dof_mask = batch["dof_mask"].to(gt_action_chunk.dtype)
+            denormalized_gt = (
+                model.action_preprocessor.normalizer_action.unnormalize_data(
+                    gt_action_chunk,
+                    [lerobot_config.get("repo_id", "physical-intelligence/libero")],
+                    dof_mask,
+                ).squeeze(0)
+            )
+            gt_traj[idx : idx + pred_horizon] = denormalized_gt.detach().cpu()
 
     gt_traj_np = gt_traj.numpy()
     pred_traj_np = pred_traj.numpy()
+    gt_traj_np = gt_traj.numpy()
+    pred_traj_np = pred_traj.numpy()
 
+    timesteps = gt_traj.shape[0]
     timesteps = gt_traj.shape[0]
 
     fig, axs = plt.subplots(
         origin_action_dim, 1, figsize=(15, 5 * origin_action_dim), sharex=True
     )
     fig.suptitle("Action Comparison for lerobot", fontsize=16)
+    fig, axs = plt.subplots(
+        origin_action_dim, 1, figsize=(15, 5 * origin_action_dim), sharex=True
+    )
+    fig.suptitle("Action Comparison for lerobot", fontsize=16)
 
+    for i in range(origin_action_dim):
+        axs[i].plot(range(timesteps), gt_traj_np[:, i], label="Ground Truth")
+        axs[i].plot(range(timesteps), pred_traj_np[:, i], label="Prediction")
+        axs[i].set_ylabel(f"Action Dim {i+1}")
+        axs[i].legend()
+        axs[i].grid(True)
     for i in range(origin_action_dim):
         axs[i].plot(range(timesteps), gt_traj_np[:, i], label="Ground Truth")
         axs[i].plot(range(timesteps), pred_traj_np[:, i], label="Prediction")
@@ -115,4 +167,11 @@
     save_path = os.path.join(save_dir, "lerobot_comparison.png")
     plt.savefig(save_path)
     print(f"Saved plot to {save_path}")
+    plt.close()
+    axs[-1].set_xlabel("Timestep")
+    plt.tight_layout(rect=[0, 0.03, 1, 0.95])
+    os.makedirs(save_dir, exist_ok=True)
+    save_path = os.path.join(save_dir, "lerobot_comparison.png")
+    plt.savefig(save_path)
+    print(f"Saved plot to {save_path}")
     plt.close()