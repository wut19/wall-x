# Training Configuration for Wall-X Robotic Multi-Modal Learning
# This configuration supports multi-modal learning with vision, language, and action data

# Model and paths configuration
log_name: "lerobot_training_fast"
log_project: "vla_training"
model_type: wall-oss
pretrained_wallx_path: "/x2robot_v2/geoffrey/wall-x/wall-oss-fast"  # Must set
save_path: "/x2robot_v2/geoffrey/wall-x/workspace/fast_checkpoints"                # Must set
use_fast_tokenizer: True                       # True: train FAST, False: train Flow
action_tokenizer_path:/x2robot_v2/geoffrey/fast         # Must set if use_fast_tokenizer is true

# Torch Profile
profile: False
profile_save_path: /x2robot_v2/geoffrey/wall-x/workspace/
profile_wait_iters: 10
profile_warmup_iters: 5
profile_active_iters: 2

# Training hyperparameters
num_warmup_steps: 100
<<<<<<< HEAD
num_training_steps: 64000000
learning_rate: 0.00005
min_lr: 0.00005
=======
num_training_steps: 4000
learning_rate: 0.00002
min_lr: 0.000004
>>>>>>> c2f166d5
num_epoch: 100
gradient_accumulation_steps: 32
batch_size_per_gpu: 8
padding_side: left
epoch_save_interval: 10

# Training optimization settings
FSDP2: False
torch_compile: False

# Robot configuration - Define degrees of freedom for each component
dof_config:
  shoulder_pan.pos: 1
  shoulder_lift.pos: 1
  elbow_flex.pos: 1
  wrist_flex.pos: 1
  wrist_roll.pos: 1
  gripper.pos: 1

# Agent proprioception configuration (typically matches DOF config)
agent_pos_config:
  shoulder_pan.pos: 1
  shoulder_lift.pos: 1
  elbow_flex.pos: 1
  wrist_flex.pos: 1
  wrist_roll.pos: 1
  gripper.pos: 1

# # Checkpoint resuming configuration
# resume:
#   ckpt: "/path/to/resume_model/"
#   load_ckpt_only: true

norm_stats_path: "/path/to/norm_stats.json"

enable_customized_robot_config: true
customized_robot_config:
  name: "lerobot/aloha_mobile_cabinet"
  customized_dof_config:
    "action_left_shoulder" : 1
    "action_left_elbow" : 1
    "action_left_forearm_roll" : 1
    "action_left_wrist_angle" : 1
    "action_left_wrist_rotate" : 1
    "action_left_gripper" : 1
    "action_right_waist" : 1
    "action_right_shoulder" : 1
    "action_right_elbow" : 1
    "action_right_forearm_roll" : 1
    "action_right_wrist_angle" : 1
    "action_right_wrist_rotate" : 1
    "action_right_gripper" : 1

  customized_agent_pos_config:
    "state_left_shoulder" : 1
    "state_left_elbow" : 1
    "state_left_forearm_roll" : 1
    "state_left_wrist_angle" : 1
    "state_left_wrist_rotate" : 1
    "state_left_gripper" : 1
    "state_right_waist" : 1
    "state_right_shoulder" : 1
    "state_right_elbow" : 1
    "state_right_forearm_roll" : 1
    "state_right_wrist_angle" : 1
    "state_right_wrist_rotate" : 1
    "state_right_gripper" : 1

# Data configuration
data:
  use_lerobot: true

  # LeRobot dataset configuration
  lerobot_config:
    repo_id: "20250926/pickandplace"
    root: null
    episodes: null
    image_transforms: null
    delta_timestamps: null
    tolerance_s: 1e-4
    revision: null
    force_cache_sync: false
    download_videos: true
    video_backend: null

  action_horizon: 32
  train_test_split: 0.95

  # Action keys for observation and prediction
  obs_action_keys:
    - shoulder_pan.pos
    - shoulder_lift.pos
    - elbow_flex.pos
    - wrist_flex.pos
    - wrist_roll.pos
    - gripper.pos

  predict_action_keys:
    - shoulder_pan.pos
    - shoulder_lift.pos
    - elbow_flex.pos
    - wrist_flex.pos
    - wrist_roll.pos
    - gripper.pos

  # Image resolution configuration for different camera views
  resolution:
    face_view: 256
    left_wrist_view: 256
    right_wrist_view: 256
    move1_view: 256
    move2_view: 256
    top_view: 256
    wall_view: 256
    multi_modal: 256<|MERGE_RESOLUTION|>--- conflicted
+++ resolved
@@ -2,32 +2,26 @@
 # This configuration supports multi-modal learning with vision, language, and action data
 
 # Model and paths configuration
-log_name: "lerobot_training_fast"
+log_name: "robotic_training"
 log_project: "vla_training"
 model_type: wall-oss
-pretrained_wallx_path: "/x2robot_v2/geoffrey/wall-x/wall-oss-fast"  # Must set
-save_path: "/x2robot_v2/geoffrey/wall-x/workspace/fast_checkpoints"                # Must set
-use_fast_tokenizer: True                       # True: train FAST, False: train Flow
-action_tokenizer_path:/x2robot_v2/geoffrey/fast         # Must set if use_fast_tokenizer is true
+pretrained_wallx_path: "/path/to/wallx_model/"  # Must set
+save_path: "/path/to/workspace/"                # Must set
+use_fast_tokenizer: False                       # True: train FAST, False: train Flow
+action_tokenizer_path: "/path/to/fast/"         # Must set if use_fast_tokenizer is true
 
 # Torch Profile
 profile: False
-profile_save_path: /x2robot_v2/geoffrey/wall-x/workspace/
+profile_save_path: /path/to/profile/
 profile_wait_iters: 10
 profile_warmup_iters: 5
 profile_active_iters: 2
 
 # Training hyperparameters
 num_warmup_steps: 100
-<<<<<<< HEAD
 num_training_steps: 64000000
 learning_rate: 0.00005
 min_lr: 0.00005
-=======
-num_training_steps: 4000
-learning_rate: 0.00002
-min_lr: 0.000004
->>>>>>> c2f166d5
 num_epoch: 100
 gradient_accumulation_steps: 32
 batch_size_per_gpu: 8
